.TH KEEPMENU 1 "6 March 2021"
.SH NAME
Keepmenu \- Fully featured Dmenu/Rofi frontend for managing Keepass databases.
.SH SYNOPSIS
\fBkeepmenu\fR

.SH DESCRIPTION

\fINOTE:\fP Only supports .kdbx databases, not .kdb.

\fB1.\fR Auto\-type username and/or password on selection. No clipboard
copy/paste involved.

\fB2.\fR Use a custom Keepass 2.x style auto\-type sequence if you have one
defined (except for character repetition and the \(aqspecial commands\(aq). Set
it per entry or set a default in the config file for all entries. Disable
autotype for an entry, if desired. \fIThese require a pykeepass version later
than 2018/11/06 or > 3.0.2\fP

\fB3.\fR Select any single field and have it typed into the active window. Notes
fields can be viewed line\-by\-line from within dmenu and the selected line will
be typed when selected.

\fB4.\fR Open the URL in the default web browser from the View/Type menu.

\fB5.\fR Alternate keyboard languages and layouts supported via xdotool or
ydotool (for Wayland).

\fB6.\fR Edit entry title, username, URL and password (manually typed or
auto\-generate).

\fB7.\fR Edit notes using terminal or gui editor (set in config.ini, or uses
$EDITOR).

\fB8.\fR Add and Delete entries.

\fB9.\fR Rename, move, delete and add groups.

\fB10.\fR Prompts for and saves initial database and keyfile locations if config
file isn\(aqt setup before first run.

\fB11.\fR Set multiple databases and keyfiles in the config file and switch
databases on the fly.

\fB12.\fR Hide selected groups from the default and \(aqView/Type Individual
entries\(aq views.

\fB13.\fR Keepmenu runs in the background after initial startup and will retain the
entered passphrase for \fIpw_cache_period_min\fP minutes after the last
activity.

\fB14. \fR Configure the characters and groups of characters used during
password generation in the config file (see config.ini.example for
instructions). Multiple character sets can be selected on the fly when using
Rofi.

\fB15.\fR Optional Pinentry support for secure passphrase entry.

<<<<<<< HEAD
\fB16.\fR Keepass field references are supported on auto-type. Adding and editing references is not (yet) supported.
=======
\fB16.\fR Keepass field references are supported on auto-type. Adding and
editing references is not (yet) supported.
>>>>>>> ded70ac2

.SH LICENSE
Copyright © 2021 Scott Hansen <firecat4153@gmail.com>.  Keepmenu is released under the terms of the GPLv3 license.


.SH REQUIREMENTS
\fB1.\fR Python 3.4+. *Note* Python 3.6+ uses the \fIsecrets\fP module for password
generation to improve security.

\fB2.\fR \fI\%Pykeepass\fP and \fI\%pynput\fP\&. Install via pip or your
distribution\(aqs package manager, if available.

\fB3.\fR Dmenu. Basic support is included for \fI\%Rofi\fP, but most Rofi
configuration/theming should be done via Xresources.

\fB4.\fR (optional) Pinentry. Make sure to set which flavor of pinentry command
to use in the config file.

\fB5.\fR (optional) xdotool or ydotool (for Wayland). If you have a lot of
Unicode characters or use a non\-U.S.  English keyboard layout, xdotool/ydotool
is necessary to handle typing those characters.

.SH INSTALLATION
\fB1.\fR \fIpip install \-\-user keepmenu\fP\&. Add ~/.local/bin to $PATH

OR

\fB2.\fR In a virtualenv with pip. Link to the executable in <path/to/virtualenv/bin/keepmenu>

.EX
.RS
\fImkvirtualenv keepmenu\fR
\fIpip install keepmenu\fR
.RE
.EE

OR

\fB3.\fR From git. Just clone, install requirements and run

OR

\fB4.\fR Available in \fI\%Archlinux AUR\fP\&.

.SH CONFIGURATION
\fB1.\fR If you start keepmenu for the first time without a config file, it will prompt
you for database and keyfile locations and save them in a default config file.

\fB2.\fR Copy config.ini.example to ~/.config/keepmenu/config.ini, or use it as a
reference for additional options.

.RS
Add your database(s) and keyfile(s)

To use a command (e.g. gpg) to lookup db password, set \fIpassword_cmd_<n>\fR.

Adjust \fIpw_cache_period_min\fP if desired. Default is 6 hours (360 min).

Set the dmenu_command to \fIrofi\fP if you are using that instead

Adjust the \fIautotype_default\fR, if desired. Allowed codes are the
\fI\%Keepass 2.x codes\fP except for repetitions and most command codes.
\fI{DELAY x}\fP (in milliseconds) is supported. Individual autotype sequences
can be edited or disabled inside Keepmenu.

Set \fItype_library = xdotool\fP or \fItype_library = ydotool\fP (Wayland) if
you need support for non\-U.S.  English keyboard layouts and/or characters.

When using xdotool, call \fIsetxkbmap\fP to set your keyboard type somewhere in
your window manager or desktop environment initialization. For example:

.RS
\fIexec setxkbmap de\fP in ~/.config/i3/config.
.RE

New sets of characters can be set in config.ini in the \fI[password_chars]\fP
section. A new preset for each custom set will be listed in addition to the
default presets. If you redefine one of the default sets (upper, lower, digits,
punctuation), it will replace the default values.

New preset groups of character sets can be defined in config.ini in the
\fI[password_char_presets]\fP section. You can set any combination of default
and custom character sets. A minimum of one character from each distinct set
will be used when generating a new password. If any custom presets are defined,
the default presets will not be displayed unless they are uncommented.

.RE

\fB3.\fR If using Rofi, you can try some of the command line options in
config.ini or set them using the \fIdmenu_command\fP setting, but I haven\(aqt
tested most of them so I\(aqd suggest configuring via .Xresources where
possible.

\fB4.\fR If using dmenu for passphrase entry (pinentry not set), dmenu options
in the [dmenu_passphrase] section of config.ini will override those in [dmenu]
so you can, for example, set the normal foreground and background colors to be
the same to obscure the passphrase.
.sp
\fBWARNING:\fP
.INDENT 3.5
If you choose to store your database password into config.ini, make
sure to \fIchmod 600 config.ini\fP\&. This is not secure and I only added it as a
convenience for testing.
.UNINDENT

.SH USAGE
\fB1.\fR Run script or bind to keystroke combination

\fB2.\fR Enter database and keyfile if not entered into config.ini already.

\fB3.\fR Start typing to match entries.

\fB4.\fR Hit Enter immediately after dmenu opens ("\fIView/Type individual
entries\fP") to switch modes to view and/or type the individual fields for the
entry. If selected, the URL will open in the default browser instead of being
typed.

\fB5.\fR To view a password without typing it, use the \fI"Edit Entries"\fP
option, then select the entry, select \fI"Password"\fP then select \fI"Manually
enter password"\fP. Type "ESC" to exit without making changes.

.SH TESTS
\fB1.\fR To run tests: \fIpython tests/tests.py\fP<|MERGE_RESOLUTION|>--- conflicted
+++ resolved
@@ -56,12 +56,8 @@
 
 \fB15.\fR Optional Pinentry support for secure passphrase entry.
 
-<<<<<<< HEAD
-\fB16.\fR Keepass field references are supported on auto-type. Adding and editing references is not (yet) supported.
-=======
 \fB16.\fR Keepass field references are supported on auto-type. Adding and
 editing references is not (yet) supported.
->>>>>>> ded70ac2
 
 .SH LICENSE
 Copyright © 2021 Scott Hansen <firecat4153@gmail.com>.  Keepmenu is released under the terms of the GPLv3 license.
